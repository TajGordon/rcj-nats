--- conflicted
+++ resolved
@@ -40,13 +40,8 @@
     },
     "movement": {
       "default_speed": 0.05,
-<<<<<<< HEAD
-      "max_speed": 0.1,
-      "rotation_speed": 0.05,
-=======
       "max_speed": 0.06,
       "rotation_speed": 0.03,
->>>>>>> abf203c2
       "approach_slow_distance": 50
     },
     "motor_addresses": "_AUTO_DETECT_",
