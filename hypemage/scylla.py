""" Scylla - Main robot logic FSM (Finite State Machine)

States manage robot behavior. Each state handler receives sensor data
and can transition to other states based on logic.

CRITICAL ERROR HANDLING:
- Motors fail to init: Robot exits immediately (cannot operate safely)
- Camera fails in CHASE_BALL: Robot exits (cannot chase without vision)
- Localization fails: Robot continues with warning (can still move with camera only)
"""

from dataclasses import dataclass, field
from typing import Dict, Set, Callable, Optional, Any, List
from threading import Thread, Event as ThreadEvent
from multiprocessing import Process, Queue, Event, get_context
from enum import Enum, auto
import time
import sys
import math

from hypemage.logger import get_logger
from hypemage.motor_control import MotorController, MotorInitializationError
from hypemage.camera import CameraProcess, CameraInitializationError

logger = get_logger(__name__)


@dataclass
class ComponentStatus:
    """Tracks initialization status of critical and non-critical components"""
    # Critical components (robot cannot operate without these)
    motors: bool = False
    camera: bool = False  # Critical if in vision-dependent state
    
    # Non-critical components (robot can operate in degraded mode)
    localization: bool = False
    goal_localizer: bool = False
    imu: bool = False
    tof_sensors: List[bool] = field(default_factory=lambda: [False]*4)
    
    def all_critical_ok(self) -> bool:
        """Check if all critical components are working"""
        return self.motors  # Camera checked per-state
    
    def summary(self) -> str:
        """Get status summary string"""
        critical = f"Motors: {'✓' if self.motors else '✗'}, Camera: {'✓' if self.camera else '✗'}"
        non_critical = f"Localization: {'✓' if self.localization else '✗'}, GoalLocalizer: {'✓' if self.goal_localizer else '✗'}"
        return f"[CRITICAL: {critical}] [NON-CRITICAL: {non_critical}]"


class State(Enum):
    """All possible robot states"""
    OFF_FIELD = auto()
    PAUSED = auto()
    CHASE_BALL = auto()
    DEFEND_GOAL = auto()
    ATTACK_GOAL = auto()
    SEARCH_BALL = auto()
    LINEUP_KICK = auto()
    STOPPED = auto()
    MOVE_IN_SQUARE = auto()  # Example state for testing movement
    MOVE_STRAIGHT = auto()   # Move forward in straight line


@dataclass
class StateConfig:
    """Configuration for what resources a state needs"""
    needs_camera: bool = False
    needs_localization: bool = False
    needs_motors: bool = False
    update_rate_hz: float = 20.0  # how fast to run this state's logic


class Scylla:
    """Main robot FSM controller"""
    
    # Define state configurations (what each state needs)
    STATE_CONFIGS: Dict[State, StateConfig] = {
        State.OFF_FIELD: StateConfig(
            needs_camera=False,
            needs_localization=False,
            needs_motors=False,
            update_rate_hz=5.0
        ),
        State.PAUSED: StateConfig(
            needs_camera=False,
            needs_localization=False,
            needs_motors=False,
            update_rate_hz=5.0
        ),
        State.CHASE_BALL: StateConfig(
            needs_camera=True,
            needs_localization=True,
            needs_motors=True,
            update_rate_hz=30.0
        ),
        State.DEFEND_GOAL: StateConfig(
            needs_camera=True,
            needs_localization=True,
            needs_motors=True,
            update_rate_hz=20.0
        ),
        State.ATTACK_GOAL: StateConfig(
            needs_camera=True,
            needs_localization=True,
            needs_motors=True,
            update_rate_hz=30.0
        ),
        State.SEARCH_BALL: StateConfig(
            needs_camera=True,
            needs_localization=True,
            needs_motors=True,
            update_rate_hz=15.0
        ),
        State.LINEUP_KICK: StateConfig(
            needs_camera=True,
            needs_localization=True,
            needs_motors=True,
            update_rate_hz=30.0
        ),
        State.STOPPED: StateConfig(
            needs_camera=False,
            needs_localization=False,
            needs_motors=True,  # need motors to send stop command
            update_rate_hz=10.0
        ),
        State.MOVE_IN_SQUARE: StateConfig(
            needs_camera=False,
            needs_localization=False,
            needs_motors=True,
            update_rate_hz=20.0
        ),
        State.MOVE_STRAIGHT: StateConfig(
            needs_camera=False,
            needs_localization=False,
            needs_motors=True,
            update_rate_hz=20.0
        ),
    }
    
    def __init__(self, config: Optional[Dict[str, Any]] = None):
        """
        Initialize the FSM and resources
        
        Raises:
            SystemExit: If critical components fail to initialize
        """
        self.config = config or {}
        self.current_state = State.PAUSED
        self.previous_state = None
        
        # Component status tracking
        self.status = ComponentStatus()
        
        # Multiprocessing context
        self.ctx = get_context('spawn')
        
        # Process management
        self.processes: Dict[str, Any] = {}  # Type hint relaxed for SpawnProcess
        self.queues: Dict[str, Any] = {}
        self.events: Dict[str, Any] = {}
        
        # Shared state/data
        self.latest_camera_data = None
        self.latest_localization_data = None
        self.latest_button_input = None
        
        # Timing
        self.last_update_time = 0.0
        
        # Motor controller (critical - must init first)
        self.motor_controller = None
        
        # Initialize resources
        self._init_queues()
        self._init_events()
        self._init_critical_components()
    
    def _init_critical_components(self):
        """
        Initialize critical components (motors)
        Exits immediately if motors fail to initialize
        """
        logger.info("Initializing critical components...")
        
        # Initialize motors (CRITICAL - robot cannot operate without motors)
        try:
            logger.info("Initializing motor controller...")
            motor_config = self.config.get('motors', {})
            self.motor_controller = MotorController(config=motor_config, threaded=True)
            self.status.motors = True
            logger.info("✓ Motor controller initialized successfully")
        except MotorInitializationError as e:
            logger.critical(f"✗ CRITICAL: Motor initialization failed: {e}")
            logger.critical("Robot cannot operate safely without motors")
            logger.critical("Exiting...")
            sys.exit(1)
        except Exception as e:
            logger.critical(f"✗ CRITICAL: Unexpected error initializing motors: {e}", exc_info=True)
            logger.critical("Exiting...")
            sys.exit(1)
        
        # Log component status
        logger.info(f"Component status: {self.status.summary()}")
    
    def _init_queues(self):
        """Create all necessary queues"""
        # Camera
        self.queues['camera_cmd'] = self.ctx.Queue()
        self.queues['camera_out'] = self.ctx.Queue()
        
        # Localization
        self.queues['loc_cmd'] = self.ctx.Queue()
        self.queues['loc_out'] = self.ctx.Queue()
        
        # # Motor control (if you decide to make it a process)
        # self.queues['motor_cmd'] = self.ctx.Queue()
        
        # Button input
        self.queues['button_out'] = self.ctx.Queue()
    
    def _init_events(self):
        """Create all necessary events"""
        self.events['stop'] = self.ctx.Event()
        self.events['camera_active'] = self.ctx.Event()
        self.events['loc_active'] = self.ctx.Event()
    
    def start(self):
        """Start the FSM main loop"""
        self._start_always_on_processes()
        
        try:
            while not self.events['stop'].is_set():
                self._update()
        except KeyboardInterrupt:
            print("Scylla interrupted by user")
        finally:
            self.shutdown()
    
    def _start_always_on_processes(self):
        """Start processes that should always be running (like button input)"""
        # Button poller (always on to detect pause/emergency stop)
        self.button_stop_evt = ThreadEvent()
        self.button_thread = Thread(
            target=self._button_poller,
            args=(self.button_stop_evt, self.queues['button_out']),
            daemon=True
        )
        self.button_thread.start()
    
    def _update(self):
        """Main update loop - runs every iteration"""
        current_time = time.time()
        state_cfg = self.STATE_CONFIGS[self.current_state]
        
        # Calculate target delta based on state's update rate
        target_dt = 1.0 / state_cfg.update_rate_hz
        
        # Check if enough time has passed for this state's update rate
        if current_time - self.last_update_time < target_dt:
            time.sleep(0.001)  # small sleep to avoid busy-wait
            return
        
        self.last_update_time = current_time
        
        # Manage resources based on current state needs
        self._manage_resources(state_cfg)
        
        # Gather sensor data if state needs it
        if state_cfg.needs_camera:
            self._poll_camera_data()
        
        if state_cfg.needs_localization:
            self._poll_localization_data()
        
        # Always poll button input (for emergency stop, pause, etc.)
        self._poll_button_input()
        
        # Dispatch to current state handler
        state_handler = self._get_state_handler(self.current_state)
        if state_handler:
            state_handler()
    
    def _manage_resources(self, state_cfg: StateConfig):
        """Start/stop processes based on state needs"""
        # Camera
        if state_cfg.needs_camera and 'camera' not in self.processes:
            self._start_camera_process()
        elif not state_cfg.needs_camera and 'camera' in self.processes:
            self._stop_camera_process()
        
        # Localization
        if state_cfg.needs_localization and 'localization' not in self.processes:
            self._start_localization_process()
        elif not state_cfg.needs_localization and 'localization' in self.processes:
            self._stop_localization_process()
    
    def _start_camera_process(self):
        """Start the camera process"""
        from hypemage.camera import start as camera_start
        
        proc = self.ctx.Process(
            target=camera_start,
            args=(
                self.queues['camera_cmd'],
                self.queues['camera_out'],
                self.events['camera_active'],
                self.config.get('camera', None)
            )
        )
        proc.start()
        self.processes['camera'] = proc
        print("Camera process started")
    
    def _stop_camera_process(self):
        """Stop the camera process"""
        if 'camera' in self.processes:
            self.queues['camera_cmd'].put({'type': 'stop'})
            self.events['camera_active'].set()
            self.processes['camera'].join(timeout=2)
            if self.processes['camera'].is_alive():
                self.processes['camera'].terminate()
            del self.processes['camera']
            print("Camera process stopped")
    
    def _start_localization_process(self):
        """Start the localization process"""
        # Import your localization start function
        # from mproc.localization import start as loc_start
        
        # For now, a stub
        print("Localization process would start here")
        # proc = self.ctx.Process(target=loc_start, args=(...))
        # proc.start()
        # self.processes['localization'] = proc
    
    def _stop_localization_process(self):
        """Stop the localization process"""
        if 'localization' in self.processes:
            self.events['loc_active'].set()
            self.processes['localization'].join(timeout=2)
            if self.processes['localization'].is_alive():
                self.processes['localization'].terminate()
            del self.processes['localization']
            print("Localization process stopped")
    
    def _poll_camera_data(self):
        """Get latest camera data from queue (non-blocking)"""
        try:
            while not self.queues['camera_out'].empty():
                self.latest_camera_data = self.queues['camera_out'].get_nowait()
        except:
            pass
    
    def _poll_localization_data(self):
        """Get latest localization data from queue (non-blocking)"""
        try:
            while not self.queues['loc_out'].empty():
                self.latest_localization_data = self.queues['loc_out'].get_nowait()
        except:
            pass
    
    def _poll_button_input(self):
        """Get latest button input from queue (non-blocking)"""
        try:
            while not self.queues['button_out'].empty():
                self.latest_button_input = self.queues['button_out'].get_nowait()
                self._handle_button_input(self.latest_button_input)
        except:
            pass
    
    def _handle_button_input(self, event):
        """
        Dispatch button events to appropriate handlers
        
        Args:
            event: Dict with 'type': 'button_press', 'action': '<action_name>', 'timestamp': <time>
        """
        action = event.get('action')
        
        # Global button handlers (work in any state)
        # All three buttons (D13, D19, D26) now trigger pause
        if action in ['emergency_stop', 'pause', 'toggle_mode']:
            self._handle_pause_button()
        else:
            print(f"Unknown button action: {action}")
    
    def _button_poller(self, stop_evt, button_q):
        """
        Thread that polls GPIO buttons on Raspberry Pi
        
        Reads physical buttons configured in self.config['buttons'] and pushes
        button events to the queue.
        
        Config format:
            config['buttons'] = {
                'pause': board.D13,            # All three buttons now trigger pause
                'emergency_stop': board.D19,   # Also triggers pause
                'toggle_mode': board.D26       # Also triggers pause
            }
        """
        import digitalio
        
        # Get button configuration
        button_config = self.config.get('buttons', {})
        
        if not button_config:
            print("Warning: No buttons configured. Button poller running in stub mode.")
            # Stub mode - just wait
            while not stop_evt.is_set():
                time.sleep(0.1)
            return
        
        # Initialize buttons
        buttons = {}
        button_states = {}  # Track last press times for debouncing
        
        try:
            import board  # noqa: F401 - imported for pin definitions passed in config
        except ImportError:
            print("Warning: board module not available. Button poller disabled.")
            while not stop_evt.is_set():
                time.sleep(0.1)
            return
        
        # Set up each button
        for action_name, pin in button_config.items():
            try:
                btn = digitalio.DigitalInOut(pin)
                btn.direction = digitalio.Direction.INPUT
                btn.pull = digitalio.Pull.UP  # Active low with pull-up
                buttons[action_name] = btn
                button_states[action_name] = {
                    'last_press': 0.0,
                    'last_up': 0.0,
                    'debounce_time': 0.05
                }
                print(f"Button '{action_name}' configured on pin {pin}")
            except Exception as e:
                print(f"Failed to initialize button '{action_name}' on pin {pin}: {e}")
        
        # Poll loop
        while not stop_evt.is_set():
            current_time = time.monotonic()
            
            for action_name, btn in buttons.items():
                state = button_states[action_name]
                
                # Check if button is pressed (active low)
                if not btn.value:
                    # Button is pressed
                    if (state['last_up'] > state['last_press'] and 
                        (current_time - state['last_press']) > state['debounce_time']):
                        # Valid press detected
                        state['last_press'] = current_time
                        
                        # Push button event to queue
                        event = {
                            'type': 'button_press',
                            'action': action_name,
                            'timestamp': current_time
                        }
                        try:
                            button_q.put(event, block=False)
                        except Exception:
                            pass  # Queue full, drop event
                else:
                    # Button is released
                    state['last_up'] = current_time
            
            time.sleep(0.05)  # Poll at ~50 Hz
    
    # ==================== BUTTON ACTION HANDLERS ====================
    
    def _handle_emergency_stop(self):
        """Handle emergency stop button"""
        print("Emergency stop button pressed!")
        self.transition_to(State.STOPPED)
    
    def _handle_pause_button(self):
        """Handle pause/unpause button"""
        if self.current_state != State.PAUSED:
            print("Pause button pressed - pausing")
            self.transition_to(State.PAUSED)
        else:
            print("Pause button pressed - resuming")
            # Resume to previous state or default to search
            self.transition_to(self.previous_state or State.SEARCH_BALL)
    
    def _handle_reset_heading(self):
        """Handle reset heading button - resets IMU heading to 0"""
        print("Reset heading button pressed")
        # Send command to localization process to reset IMU
        if 'localization' in self.processes:
            self.queues['loc_cmd'].put({'type': 'reset_heading'})
    
    def _handle_toggle_mode(self):
        """Handle mode toggle button - cycles through offensive/defensive modes"""
        print("Toggle mode button pressed")
        # Example: toggle between chase and defend
        if self.current_state == State.CHASE_BALL:
            self.transition_to(State.DEFEND_GOAL)
        elif self.current_state == State.DEFEND_GOAL:
            self.transition_to(State.CHASE_BALL)
        else:
            # If in other state, go to chase
            self.transition_to(State.CHASE_BALL)
    
    def transition_to(self, new_state: State):
        """Transition to a new state with proper cleanup"""
        if new_state == self.current_state:
            return
        
        print(f"Transitioning: {self.current_state.name} -> {new_state.name}")
        
        # Call exit handler for current state
        exit_handler = self._get_exit_handler(self.current_state)
        if exit_handler:
            exit_handler()
        
        # Update state
        self.previous_state = self.current_state
        self.current_state = new_state
        
        # Call enter handler for new state
        enter_handler = self._get_enter_handler(new_state)
        if enter_handler:
            enter_handler()
    
    def _get_state_handler(self, state: State) -> Optional[Callable]:
        """Get the handler function for a state"""
        handler_name = f"state_{state.name.lower()}"
        return getattr(self, handler_name, None)
    
    def _get_enter_handler(self, state: State) -> Optional[Callable]:
        """Get the on-enter handler for a state"""
        handler_name = f"on_enter_{state.name.lower()}"
        return getattr(self, handler_name, None)
    
    def _get_exit_handler(self, state: State) -> Optional[Callable]:
        """Get the on-exit handler for a state"""
        handler_name = f"on_exit_{state.name.lower()}"
        return getattr(self, handler_name, None)
    
    # ==================== STATE HANDLERS ====================
    
    def state_off_field(self):
        """Robot is off the field - minimal processing"""
        # Just wait for button input to resume
        pass
    
    def state_paused(self):
        """Robot is paused - no motor control"""
        # Could display debug info, wait for unpause
        if self.latest_camera_data:
            print(f"[PAUSED] Camera frame {self.latest_camera_data.frame_id} available")
    
    def state_chase_ball(self):
        """
        Active state: chase the ball
        
        Uses continuous feedback from camera to adjust movement dynamically.
        The robot calculates the angle to the ball and moves in that direction,
        adjusting speed based on distance and adding rotation for better alignment.
        """
        if not self.latest_camera_data:
            return
        
        ball = self.latest_camera_data.ball
        
        if ball.detected:
            # Check if ball is close and centered - transition to lineup
            if ball.is_close_and_centered:
                logger.info("Ball is close and centered - transitioning to lineup kick")
                self.transition_to(State.LINEUP_KICK)
                return
            
            # Calculate angle to ball for movement
            if self.motor_controller:
                # Calculate angle to ball using the ball's position relative to frame center
                # horizontal_error: -1 (left) to +1 (right)
                # vertical_error: -1 (top) to +1 (bottom)
                
                # For robot-relative movement:
                # - If ball is to the right (positive horizontal_error), we need to move right
                # - If ball is forward (negative vertical_error, top of frame), we need to move forward
                # - If ball is backward (positive vertical_error, bottom of frame), we need to move back
                
                # Calculate raw angle using atan2(y, x) where:
                # - x is horizontal offset (positive = right)
                # - y is vertical offset (positive = forward, using inverted vertical_error)
                raw_ball_angle = math.degrees(math.atan2(
                    ball.horizontal_error,    # horizontal offset (left/right)
                    -ball.vertical_error      # vertical offset (forward/back, inverted)
                ))
                
                # Smooth the angle using a moving average to reduce jitter
                if not hasattr(self, '_chase_angle_history'):
                    self._chase_angle_history = []
                    self._chase_max_history = 5
                
                self._chase_angle_history.append(raw_ball_angle)
                if len(self._chase_angle_history) > self._chase_max_history:
                    self._chase_angle_history.pop(0)
                
                # Calculate smoothed angle
                # Need to handle angle wrapping (e.g., averaging 359° and 1° should give 0°, not 180°)
                # Convert to unit vectors, average, then convert back
                avg_x = sum(math.cos(math.radians(a)) for a in self._chase_angle_history)
                avg_y = sum(math.sin(math.radians(a)) for a in self._chase_angle_history)
                ball_angle = math.degrees(math.atan2(avg_y, avg_x))
                
                # Calculate speed based on ball distance (closer = slower for precision)
                # Use ball area as proxy for distance (larger area = closer ball)
                # Typical ball areas might range from 100 (far) to 10000+ (very close)
                if ball.area > 2000:  # Ball is very close
                    speed = 0.25  # Very slow for precision
                elif ball.area > 1000:  # Ball is close
                    speed = 0.4  # Moderate speed
                elif ball.area > 500:  # Ball is medium distance
                    speed = 0.6  # Medium-high speed
                else:  # Ball is far
                    speed = 0.8  # Fast to close distance
                
                # Proportional rotation control for better alignment
                # The more the ball is off-center horizontally, the more we rotate
                # This helps keep the ball in view and approach it more directly
                horizontal_error = ball.horizontal_error
                
                # Use a proportional controller with higher gain for more aggressive alignment
                rotation_gain = 0.5  # Adjust this to tune how aggressively the robot rotates
                rotation = -horizontal_error * rotation_gain
                
                # Clamp rotation to reasonable limits
                max_rotation = 0.6
                rotation = max(-max_rotation, min(max_rotation, rotation))
                
                # If the ball is very off-center, reduce forward speed and prioritize rotation
                if abs(horizontal_error) > 0.5:  # Ball is way off to the side
                    speed *= 0.5  # Slow down to rotate better
                    logger.debug(f"Ball far off-center ({horizontal_error:.2f}), reducing speed")
                
                # Move towards ball with continuous adjustment
                self.motor_controller.move_robot_relative(
                    angle=ball_angle,
                    speed=speed,
                    rotation=rotation
                )
                
                # Logging with detailed feedback
                logger.info(
                    f"Chasing ball: angle={ball_angle:.1f}° (raw={raw_ball_angle:.1f}°), "
                    f"speed={speed:.2f}, rotation={rotation:.2f}, "
                    f"h_err={horizontal_error:.2f}, v_err={ball.vertical_error:.2f}, "
                    f"area={ball.area:.0f}"
                )
            else:
                logger.warning("No motor controller available for ball chasing")
        else:
            # Lost ball - transition to search
            logger.info("Ball lost during chase - transitioning to search")
            self.transition_to(State.SEARCH_BALL)
    
    def state_defend_goal(self):
        """Defensive positioning"""
        if not self.latest_localization_data:
            return
        
        # Use localization to position between ball and own goal
        print(f"Defending... pos={self.latest_localization_data}")
    
    def state_attack_goal(self):
        """Attacking - move ball toward opponent goal"""
        if not self.latest_camera_data:
            return
        
        ball = self.latest_camera_data.ball
        yellow_goal = self.latest_camera_data.yellow_goal  # or blue, depending on team
        
        if ball.detected and yellow_goal.detected:
            print(f"Attack: ball={ball.detected}, goal={yellow_goal.detected}")
            # Logic to push ball toward goal
    
    def state_search_ball(self):
        """Ball lost - search pattern"""
        print("Searching for ball...")
        
        # Check if ball is found
        if self.latest_camera_data and self.latest_camera_data.ball.detected:
            print("Ball found during search - transitioning to chase")
            self.transition_to(State.CHASE_BALL)
            return
        
        # Perform search pattern if motor controller is available
        if self.motor_controller:
            # Initialize search state if not already done
            if not hasattr(self, '_search_state_init'):
                self._search_state_init = True
                self._search_start_time = time.time()
                self._search_direction = 1  # 1 for clockwise, -1 for counter-clockwise
                print("Starting ball search pattern")
            
            # Rotate slowly to search for ball
            search_speed = 0.2  # Slow rotation speed
            self.motor_controller.move_robot_relative(
                angle=0,  # No forward/back movement
                speed=0,  # No translation
                rotation=self._search_direction * search_speed  # Rotate to search
            )
            
            # Change search direction every 3 seconds
            search_duration = 3.0
            if time.time() - self._search_start_time > search_duration:
                self._search_direction *= -1  # Reverse direction
                self._search_start_time = time.time()
                print(f"Changing search direction to {'clockwise' if self._search_direction > 0 else 'counter-clockwise'}")
        else:
            logger.warning("No motor controller available for ball search")
    
    def state_lineup_kick(self):
        """Line up for a kick"""
        if not self.latest_camera_data:
            return
        
        ball = self.latest_camera_data.ball
        if ball.detected and ball.is_close_and_centered:
            print("KICK!")
            # Perform kick
            # Then transition back to chase or attack
            time.sleep(0.5)  # simulate kick
            self.transition_to(State.CHASE_BALL)
        else:
            # Lost alignment, go back to chase
            self.transition_to(State.CHASE_BALL)
    
    def state_stopped(self):
        """Emergency stop - motors stopped"""
        # Send stop command to motors
        print("STOPPED - press 'p' to unpause")
    
    def state_move_in_square(self):
        """
        Example state: Move in a square pattern using robot-relative movement
        
        This demonstrates:
        - Using move_robot_relative() for directional movement
        - State transitions based on timing
        - GPIO button input to exit state
        - Simple movement pattern without camera/localization
        
        Press button on GPIO D26 to exit to STOPPED state.
        """
        # Initialize state variables on first entry (using hasattr to check)
        if not hasattr(self, '_square_state_init'):
            self._square_state_init = True
            self._square_step = 0  # 0=forward, 1=left, 2=back, 3=right
            self._square_start_time = time.time()
            self._square_step_duration = 1.0  # 1 second per side
            self._square_speed = 0.05
            
            # Setup GPIO button on D26 (if not already setup)
            try:
                import board
                import digitalio
                from buttons.button import Button
                if not hasattr(self, '_exit_button'):
                    self._exit_button = Button(board.D26, name="Exit", pull=digitalio.Pull.UP)
                    logger.info("Square movement: GPIO D26 button configured for exit")
            except Exception as e:
                logger.warning(f"Could not setup GPIO button: {e}")
                self._exit_button = None
        
        # Check for exit button press
        if self._exit_button and self._exit_button.is_pressed():
            logger.info("Exit button pressed - stopping square movement")
            if self.motor_controller:
                self.motor_controller.stop()
            self.transition_to(State.STOPPED)
            # Cleanup state variables
            delattr(self, '_square_state_init')
            return
        
        # Calculate which step we're on
        elapsed = time.time() - self._square_start_time
        
        # Check if we need to move to next step
        if elapsed > self._square_step_duration:
            self._square_step = (self._square_step + 1) % 4  # Cycle through 0-3
            self._square_start_time = time.time()
            logger.info(f"Square movement: step {self._square_step}")
        
        # Execute movement based on current step
        if not self.motor_controller:
            logger.warning("No motor controller - cannot move in square")
            return
        
        # Map step to direction:
        # 0 = forward (0°), 1 = left (270°), 2 = back (180°), 3 = right (90°)
        directions = [0, 270, 180, 90]
        current_direction = directions[self._square_step]
        
        # Move in current direction
        self.motor_controller.move_robot_relative(
            angle=current_direction,
            speed=self._square_speed,
            rotation=0.0
        )
        
        print(f"[SQUARE] Step {self._square_step}, Direction {current_direction}°, Speed {self._square_speed}")
    
    def state_move_straight(self):
        """
        Move robot forward in a straight line
        
        This state simply moves the robot forward at a constant speed.
        Press any button to stop.
        """
        if not self.motor_controller:
            logger.warning("No motor controller - cannot move straight")
            return
        
        # Move forward at 50% speed
        forward_speed = 0.5
        self.motor_controller.move_robot_relative(
            angle=0,  # 0° = forward
            speed=forward_speed,
            rotation=0.0  # No rotation
        )
        
        print(f"[STRAIGHT] Moving forward at {forward_speed*100:.0f}% speed")
    
    # ==================== STATE ENTER/EXIT HOOKS ====================
    
    def on_enter_chase_ball(self):
        """Called when entering chase_ball state"""
        logger.info("Entering CHASE_BALL mode")
        
        # Initialize tracking variables for adaptive control
        self._chase_last_ball_angle = None
        self._chase_angle_history = []  # Track recent angles for smoothing
        self._chase_max_history = 5  # Number of frames to average
        
        # Could send camera command to prioritize ball detection
        self.queues['camera_cmd'].put({'type': 'detect_ball'})
    
    def on_exit_chase_ball(self):
        """Called when exiting chase_ball state"""
        logger.info("Exiting CHASE_BALL mode")
        
        # Clean up tracking variables
        if hasattr(self, '_chase_last_ball_angle'):
            delattr(self, '_chase_last_ball_angle')
        if hasattr(self, '_chase_angle_history'):
            delattr(self, '_chase_angle_history')
        if hasattr(self, '_chase_max_history'):
            delattr(self, '_chase_max_history')
    
    def on_exit_search_ball(self):
        """Called when exiting search_ball state"""
        print("Exiting SEARCH_BALL mode")
        # Clean up search state variables
        if hasattr(self, '_search_state_init'):
            delattr(self, '_search_state_init')
        if hasattr(self, '_search_start_time'):
            delattr(self, '_search_start_time')
        if hasattr(self, '_search_direction'):
            delattr(self, '_search_direction')
    
    def on_enter_stopped(self):
        """Called when entering stopped state"""
        print("EMERGENCY STOP ACTIVATED")
        # Send immediate stop to motors
        self.queues['motor_cmd'].put({'type': 'stop'})
    
    # ==================== CLEANUP ====================
    
    def shutdown(self):
        """Clean shutdown of all processes"""
        print("Shutting down Scylla...")
        
        # Stop button thread
        if hasattr(self, 'button_stop_evt'):
            self.button_stop_evt.set()
        
        # Stop all processes
        self._stop_camera_process()
        self._stop_localization_process()
        
        # Signal global stop
        self.events['stop'].set()
        
        # Join any remaining processes
        for name, proc in self.processes.items():
            proc.join(timeout=1)
            if proc.is_alive():
                proc.terminate()
        
        print("Scylla shutdown complete")


if __name__ == '__main__':
    # Example configuration with button mappings
    try:
        import board
        
        config = {
            'buttons': {
                'pause': board.D13,           # Button 1: Pause/Resume
                'emergency_stop': board.D19,  # Button 2: Emergency Stop (also pauses)
                'toggle_mode': board.D26      # Button 3: Toggle mode (also pauses)
            },
            'camera': {
                # Camera config can go here
            }
        }
    except ImportError:
        print("Warning: board module not available, running without physical buttons")
        config = {}
    
    # Create and start the FSM
    scylla = Scylla(config=config)
<<<<<<< HEAD
    # TODO: TEMPORARY - Remove this line after testing square movement
    # scylla.transition_to(State.MOVE_IN_SQUARE)  # Start in square movement for testing
    scylla.transition_to(State.SEARCH_BALL)  # Normal starting state
=======
    # Start in straight line movement
    scylla.transition_to(State.MOVE_STRAIGHT)  # Move forward in straight line
>>>>>>> 7a50bf8b
    scylla.start()<|MERGE_RESOLUTION|>--- conflicted
+++ resolved
@@ -920,12 +920,7 @@
     
     # Create and start the FSM
     scylla = Scylla(config=config)
-<<<<<<< HEAD
     # TODO: TEMPORARY - Remove this line after testing square movement
     # scylla.transition_to(State.MOVE_IN_SQUARE)  # Start in square movement for testing
     scylla.transition_to(State.SEARCH_BALL)  # Normal starting state
-=======
-    # Start in straight line movement
-    scylla.transition_to(State.MOVE_STRAIGHT)  # Move forward in straight line
->>>>>>> 7a50bf8b
     scylla.start()